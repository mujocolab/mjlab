[build-system]
requires = ["uv_build>=0.8.19,<0.9.0"]
build-backend = "uv_build"

[project]
name = "mjlab"
version = "0.0.0"
license = "Apache-2.0"
license-files = ["LICENSE", "src/mjlab/third_party/**/LICENSE"]
readme = { file = "README.md", content-type = "text/markdown" }
authors = [
    {name = "The MjLab Developers"},
]
keywords = ["mujoco",  "mujoco-warp", "simulation", "reinforcement-learning", "robotics"]
classifiers = [
    "Development Status :: 4 - Beta",
    "Intended Audience :: Developers",
    "Intended Audience :: Science/Research",
    "License :: OSI Approved :: Apache Software License",
    "Programming Language :: Python :: 3",
    "Programming Language :: Python :: 3.10",
    "Programming Language :: Python :: 3.11", 
    "Programming Language :: Python :: 3.12",
    "Programming Language :: Python :: 3 :: Only",
    "Typing :: Typed",
    "Environment :: GPU :: NVIDIA CUDA",
    "Topic :: Scientific/Engineering",
    "Natural Language :: English",
]
description = "IsaacLab-style manager API, powered by MuJoCo-Warp, for RL and robotics research."
requires-python = ">=3.10"
dependencies = [
    "gymnasium==1.2.0",
    "prettytable",
    "tqdm",
    "tyro",
    "torch",
<<<<<<< HEAD
    "warp-lang==1.9.*",
    "mujoco-warp",
=======
    "warp-lang",
    "mujoco-warp @ git+https://github.com/google-deepmind/mujoco_warp",
>>>>>>> cd9539d1
    "mujoco",
    "trimesh",
    "viser",
    "wandb",
    "moviepy",
    "tensordict",
    "rsl-rl-lib",
    "tensorboard>=2.20.0",
]

[project.urls]
  "Bug Reports" = "https://github.com/mujocolab/mjlab/issues"
  "Source" = "https://github.com/mujocolab/mjlab"

[dependency-groups]
dev = [
  "pre-commit",
  "pyright>=1.1.386",
  "pytest>=8.4.2",
  "ruff>=0.13.1",
]

[project.optional-dependencies]
cu12 = ["torch>=2.7.0"]

[[tool.uv.index]]
url = "https://pypi.org/simple"

[[tool.uv.index]]
name = "nvidia"
url = "https://pypi.nvidia.com/"
explicit = true

[[tool.uv.index]]
name = "pytorch-cu128"
url = "https://download.pytorch.org/whl/cu128"
explicit = true

[[tool.uv.index]]
name = "mujoco"
url = "https://py.mujoco.org"
explicit = true

[tool.uv.sources]
mujoco-warp = { git = "https://github.com/google-deepmind/mujoco_warp" }
warp-lang = { index = "nvidia" }
mujoco = { index = "mujoco" }
torch = [{ index = "pytorch-cu128", extra = "cu12" }]

[tool.ruff]
src = ["src"]  # Helpful for recognizing first-party imports.
indent-width = 2
exclude = [
  "src/mjlab/third_party",
  "typings",
]

[tool.ruff.lint]
select = ["E4", "E7", "E9", "F", "I", "B"]

[tool.pyright]
pythonVersion = "3.10"
ignore = ["./typings", "./src/mjlab/third_party"]
stubPath = "typings"<|MERGE_RESOLUTION|>--- conflicted
+++ resolved
@@ -35,13 +35,8 @@
     "tqdm",
     "tyro",
     "torch",
-<<<<<<< HEAD
     "warp-lang==1.9.*",
-    "mujoco-warp",
-=======
-    "warp-lang",
     "mujoco-warp @ git+https://github.com/google-deepmind/mujoco_warp",
->>>>>>> cd9539d1
     "mujoco",
     "trimesh",
     "viser",
